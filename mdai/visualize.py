--- conflicted
+++ resolved
@@ -311,13 +311,8 @@
     Params:
         image: three channel (e.g. RGB) image
         boxes: normalized box coordinate (between 0.0 and 1.0)
-<<<<<<< HEAD
-        h: image height 
-        w: image width 
-=======
         h: image height
         w: image width
->>>>>>> dce65cdc
     """
 
     for i in range(len(boxes)):
